"""Sampling methods

NOTE: All methods do not ensure, that all labels are contained in the samples.
TODO: Implement mechanism: like num_examples == -1 -> infer labels and sample
      as long as we do not have them all)

"""
import random
<<<<<<< HEAD
from typing import Dict, List, Set, Union, Tuple
from collections import defaultdict, deque
from itertools import cycle
=======
from collections import defaultdict
from collections import deque
from itertools import cycle
from typing import Dict, List, Set, Union, Tuple
>>>>>>> 63a5bac4

from datasets import ClassLabel, Dataset, Sequence, Value
from loguru import logger
from tqdm import tqdm


def random_sampler(dataset: Dataset, num_examples: int) -> Dataset:
    """Random sampler"""
    return dataset.select(random.sample(range(len(dataset)), num_examples))


def alternate_classes(dataset, column):
    # Group the indices of each unique value in 'target' column
    targets = defaultdict(deque)
    for i, elem in enumerate(dataset[column]):
        targets[elem].append(i)

    # Create a cycle iterator from targets
    targets_cycle = cycle(targets.keys())

    # Alternate the occurrence of each class
    alternate_indices = []
    for target in targets_cycle:
        if not targets[target]:  # If this class has no more indices, remove it from the cycle
            del targets[target]
        else:  # Otherwise, add the next index of this class to the list
            alternate_indices.append(targets[target].popleft())

        # If there are no more indices, break the loop
        if not targets:
            break

    # Create new dataset from the alternate indices
    alternate_dataset = dataset.select(alternate_indices)

    return alternate_dataset


def single_label_stratified_sample(dataset: Dataset, column: str, num_examples_per_class: int, return_unused_split: bool = False) -> Dataset:
    # Ensure the 'k' value is valid
    if num_examples_per_class <= 0:
        raise ValueError("'num_examples_per_class' should be a positive integer.")

    # Group the indices of each unique value in 'target' column
    targets = defaultdict(list)
    for i, elem in enumerate(dataset[column]):
        targets[elem].append(i)

    # Check if k is smaller or equal than the size of the smallest group
    if num_examples_per_class > min(len(indices) for indices in targets.values()):
        raise ValueError(
            "'num_examples_per_class' is greater than the size of the smallest group in the target column."
        )

    # Stratified sampling
    sample_indices = []
    for indices in targets.values():
        sample_indices.extend(random.sample(indices, num_examples_per_class))

    # Create new dataset from the sample
    sample_dataset = dataset.select(sample_indices)
    sample_dataset = alternate_classes(sample_dataset, column)

    if return_unused_split:
        unused_indices = list(set(range(len(dataset))) - set(sample_indices))
        return sample_dataset, dataset.select(unused_indices)

    return sample_dataset


def single_label_task_sampler(
    dataset: Dataset, label_column: str, num_examples: int, return_unused_split: bool = False
) -> Union[Dataset, Tuple[Dataset, Dataset]]:
    """Sampler for single label tasks, like text classification

    Args:
        dataset: Dataset
        label_column: Name of the label column
        num_examples: Number of examples to sample

    Approach:
        num_examples > len(dataset): Samples all examples
        num_examples < len(dataset): Samples at least one example per label
        num_examples < len(dataset.features): Samples only num_examples and notify
    """

    if num_examples > len(dataset):
        return dataset

    if "train" in dataset:
        dataset = dataset["train"]

    pbar = tqdm(total=num_examples, desc="Sampling")

    class_labels = _infer_class_labels(dataset, label_column)
    num_classes = len(class_labels)

    unique_classes_sampled = set()
    total_examples_sampled = 0

    sampled_indices = []

    while total_examples_sampled < num_examples:
        # Lets try to be as random and possible and sample from the entire dataset
        idx = random.sample(range(len(dataset)), 1)[0]

        # Pass already sampled idx
        if idx in sampled_indices:
            continue

        sample = dataset.select([idx])[0]
        label = sample[label_column]

        # First sample at least one example per label
        if label not in unique_classes_sampled:
            unique_classes_sampled.add(label)
            sampled_indices.append(idx)
            total_examples_sampled += 1
            pbar.update(1)

        # Further sample if we collected at least one example per label
        elif len(sampled_indices) < num_examples and len(unique_classes_sampled) == num_classes:
            sampled_indices.append(idx)
            total_examples_sampled += 1
            pbar.update(1)

    if return_unused_split:
        unused_indices = list(set(range(len(dataset))) - set(sampled_indices))
        return dataset.select(sampled_indices), dataset.select(unused_indices)

    return dataset.select(sampled_indices)


def _alternate_classes(dataset: Dataset, column: str) -> Dataset:
    """Alternate the occurrence of each class in the dataset.

    Args:
        dataset: Dataset
        column: Name of the column to alternate the classes of

    Returns:
        Dataset with the classes alternated
    """

    # Group the indices of each unique value in 'target' column
    targets = defaultdict(deque)
    for i, elem in enumerate(dataset[column]):
        targets[elem].append(i)

    # Create a cycle iterator from targets
    targets_cycle = cycle(targets.keys())

    # Alternate the occurrence of each class
    alternate_indices = []
    for target in targets_cycle:
        if not targets[target]:  # If this class has no more indices, remove it from the cycle
            del targets[target]
        else:  # Otherwise, add the next index of this class to the list
            alternate_indices.append(targets[target].popleft())

        # If there are no more indices, break the loop
        if not targets:
            break

    # Create new dataset from the alternate indices
    alternate_dataset = dataset.select(alternate_indices)

    return alternate_dataset


def single_label_stratified_sample(
        dataset: Dataset,
        label_column: str,
        num_examples_per_class: int,
        return_unused_split: bool = False
) -> Union[Dataset, Tuple[Dataset, Dataset]]:
    """Stratified sampling for single label tasks, like text classification.

    Args:
        dataset: Dataset
        label_column: Name of the label column
        num_examples_per_class: Number of examples to sample per class
        return_unused_split: If True, return the unused split of the dataset

    Returns:
        Dataset: Stratified sample of the dataset
    """
    # Ensure the 'k' value is valid
    if num_examples_per_class <= 0:
        raise ValueError("'num_examples_per_class' should be a positive integer.")

    # Group the indices of each unique value in 'target' column
    targets = defaultdict(list)
    for i, elem in enumerate(dataset[label_column]):
        targets[elem].append(i)

    # Check if k is smaller or equal than the size of the smallest group
    if num_examples_per_class > min(len(indices) for indices in targets.values()):
        raise ValueError(
            "'num_examples_per_class' is greater than the size of the smallest group in the target column."
        )

    # Stratified sampling
    sample_indices = []
    for indices in targets.values():
        sample_indices.extend(random.sample(indices, num_examples_per_class))

    # Create new dataset from the sample
    sample_dataset = dataset.select(sample_indices)
    sample_dataset = _alternate_classes(sample_dataset, label_column)

    if return_unused_split:
        unused_indices = list(set(range(len(dataset))) - set(sample_indices))
        return sample_dataset, dataset.select(unused_indices)

    return sample_dataset


def ml_mc_sampler(dataset: Dataset, labels_column: str, num_examples: int) -> Dataset:
    """Multi label multi class sampler

    Args:
        dataset: Dataset
        label_column: Name of the label column
        num_examples: Number of examples to sample, if -1 sample as long as subset does not contain every label

    """

    if num_examples > len(dataset):
        return dataset

    if "train" in dataset:
        dataset = dataset["train"]

    total_labels = _infer_class_labels(dataset, labels_column)
    num_classes = len(total_labels)

    # Because of random sampling we do not ensure, that we ever sampled all examples
    # Nor do we know if all labels are present. We therefore use a max try counter
    # So we dont get stuck in infinite while loop
    if num_examples == -1:
        max_tries = 2 * len(dataset)
    else:
        max_tries = -1

    tries = 0

    pbar = tqdm(total=num_examples, desc="Sampling")

    unique_classes_sampled: Set[str] = set()
    total_examples_sampled = 0

    sampled_indices = []

    while len(unique_classes_sampled) < len(total_labels):
        # Lets try to be as random and possible and sample from the entire dataset
        idx = random.sample(range(len(dataset)), 1)[0]

        # Pass already sampled idx
        if idx in sampled_indices:
            continue

        sample = dataset.select([idx])[0]

        labels = sample[labels_column]

        if not isinstance(labels, list):
            labels = [labels]

        labels_found = [label for label in labels if label not in unique_classes_sampled]

        # Check if current sample contains labels not found yet
        complements = _relative_complements(labels_found, unique_classes_sampled)

        if len(complements) > 0:
            unique_classes_sampled.update(complements)
            sampled_indices.append(idx)
            total_examples_sampled += 1
            pbar.update(1)

        # Further sample if we collected at least one example per label
        elif len(sampled_indices) < num_examples and len(unique_classes_sampled) == num_classes:
            sampled_indices.append(idx)
            total_examples_sampled += 1
            pbar.update(1)

        if num_examples != -1 and total_examples_sampled == num_examples:
            break

        tries += 1
        if tries == max_tries:
            logger.info("Stopping sample. Max tries(={}) exceeded.", max_tries)
            break

    return dataset.select(sampled_indices)


def _infer_class_labels(dataset: Dataset, label_column: str) -> Dict[int, str]:
    """Infer the total set of labels"""
    features = dataset.features

    if label_column not in features:
        raise ValueError(f"Label column {label_column} not found in dataset")

    if isinstance(features[label_column], Value):
        logger.info("Label column {} is of type Value. Inferring labels from dataset", label_column)
        class_labels = dataset.class_encode_column(label_column).features[label_column].names
    elif isinstance(features[label_column], ClassLabel):
        class_labels = features[label_column].names
    elif isinstance(features[label_column], Sequence):
        class_labels = features[label_column].feature.names
    else:
        raise ValueError(
            f"Label column {label_column} is of type {type(features[label_column])}. Expected Value, "
            f"ClassLabel or Sequence"
        )

    return dict(enumerate(class_labels))


def _relative_complements(list1: List, list2: Union[List, Set]) -> Set:
    """a \\ b"""
    return set(list1) - set(list2)<|MERGE_RESOLUTION|>--- conflicted
+++ resolved
@@ -6,16 +6,9 @@
 
 """
 import random
-<<<<<<< HEAD
 from typing import Dict, List, Set, Union, Tuple
 from collections import defaultdict, deque
 from itertools import cycle
-=======
-from collections import defaultdict
-from collections import deque
-from itertools import cycle
-from typing import Dict, List, Set, Union, Tuple
->>>>>>> 63a5bac4
 
 from datasets import ClassLabel, Dataset, Sequence, Value
 from loguru import logger
@@ -27,68 +20,7 @@
     return dataset.select(random.sample(range(len(dataset)), num_examples))
 
 
-def alternate_classes(dataset, column):
-    # Group the indices of each unique value in 'target' column
-    targets = defaultdict(deque)
-    for i, elem in enumerate(dataset[column]):
-        targets[elem].append(i)
-
-    # Create a cycle iterator from targets
-    targets_cycle = cycle(targets.keys())
-
-    # Alternate the occurrence of each class
-    alternate_indices = []
-    for target in targets_cycle:
-        if not targets[target]:  # If this class has no more indices, remove it from the cycle
-            del targets[target]
-        else:  # Otherwise, add the next index of this class to the list
-            alternate_indices.append(targets[target].popleft())
-
-        # If there are no more indices, break the loop
-        if not targets:
-            break
-
-    # Create new dataset from the alternate indices
-    alternate_dataset = dataset.select(alternate_indices)
-
-    return alternate_dataset
-
-
-def single_label_stratified_sample(dataset: Dataset, column: str, num_examples_per_class: int, return_unused_split: bool = False) -> Dataset:
-    # Ensure the 'k' value is valid
-    if num_examples_per_class <= 0:
-        raise ValueError("'num_examples_per_class' should be a positive integer.")
-
-    # Group the indices of each unique value in 'target' column
-    targets = defaultdict(list)
-    for i, elem in enumerate(dataset[column]):
-        targets[elem].append(i)
-
-    # Check if k is smaller or equal than the size of the smallest group
-    if num_examples_per_class > min(len(indices) for indices in targets.values()):
-        raise ValueError(
-            "'num_examples_per_class' is greater than the size of the smallest group in the target column."
-        )
-
-    # Stratified sampling
-    sample_indices = []
-    for indices in targets.values():
-        sample_indices.extend(random.sample(indices, num_examples_per_class))
-
-    # Create new dataset from the sample
-    sample_dataset = dataset.select(sample_indices)
-    sample_dataset = alternate_classes(sample_dataset, column)
-
-    if return_unused_split:
-        unused_indices = list(set(range(len(dataset))) - set(sample_indices))
-        return sample_dataset, dataset.select(unused_indices)
-
-    return sample_dataset
-
-
-def single_label_task_sampler(
-    dataset: Dataset, label_column: str, num_examples: int, return_unused_split: bool = False
-) -> Union[Dataset, Tuple[Dataset, Dataset]]:
+def single_label_task_sampler(dataset: Dataset, label_column: str, num_examples: int) -> Dataset:
     """Sampler for single label tasks, like text classification
 
     Args:
