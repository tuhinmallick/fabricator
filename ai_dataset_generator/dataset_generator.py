--- conflicted
+++ resolved
@@ -1,11 +1,10 @@
 import json
 import logging
 import random
-<<<<<<< HEAD
-=======
+
 from pathlib import Path
 from typing import Any, Dict, Iterable, Optional, Union, Tuple
->>>>>>> 3464522a
+
 from collections import defaultdict
 from typing import Optional, Union, Tuple
 
@@ -190,19 +189,6 @@
                 for key, value in generated_sample.items():
                     generated_dataset[key].append(value)
 
-<<<<<<< HEAD
-                if type(pred) is not type(input_example[prompt_template.target_variable]):
-                    try:
-                        pred = type(input_example[prompt_template.target_variable])(pred)
-                    except TypeError:
-                        logger.warning(
-                            "could not convert prediction to correct type, prediction will not be added ({} != {})",
-                            type(pred),
-                            type(input_example[prompt_template.target_variable]),
-                        )
-                        continue
-                generated_dataset[prompt_template.target_variable].append(pred)
-=======
                 # Try to safely convert the prediction to the type of the target variable
                 if prompt_template.target_variable in input_example:
                     prediction = self._convert_prediction(
@@ -210,7 +196,7 @@
                     )
 
                 generated_dataset[prompt_template.target_variable].append(prediction)
->>>>>>> 3464522a
+
             else:
                 generated_dataset[prompt_template.input_variables[0]].append(prediction)
 
