import json
import random
<<<<<<< HEAD
import time

=======
from collections import defaultdict
>>>>>>> 2bac6356
from pathlib import Path
from typing import Any, Dict, Iterable, Optional, Union, Tuple

from datasets import Dataset
from haystack.nodes import PromptNode
from haystack.nodes import PromptTemplate as HaystackPromptTemplate
from loguru import logger
from tqdm import tqdm

from ai_dataset_generator.prompts.base import LLMPrompt
from ai_dataset_generator.utils import log_dir, create_timestamp_path, \
    infer_dummy_example


class DatasetGenerator:
    """The DatasetGenerator class is the main class of the ai_dataset_generator package.
    It generates datasets based on a prompt template. The main function is generate()."""

    def __init__(self, prompt_node: PromptNode, max_tries: int = 10):
        """Initialize the DatasetGenerator with a prompt node.

        Args:
            prompt_node (PromptNode): Prompt node / LLM from haystack.
        """
        self.prompt_node = prompt_node
        self._base_log_dir = log_dir()
        self._max_tries = max_tries

    def _setup_log(self, prompt_template: LLMPrompt) -> Path:
        """For every generation run create a new log file.
        Current format: <timestamp>_<prompt_template_name>.jsonl

        Args:
            prompt_template (LLMPrompt): Prompt template to generate the dataset with.

        Returns:
            Path: Path to the log file.

        """
        timestamp_path = create_timestamp_path(self._base_log_dir)
        log_file = Path(f"{timestamp_path}_{prompt_template.__class__.__name__}.jsonl")
        log_file.parent.mkdir(parents=True, exist_ok=True)
        log_file.touch()
        return log_file

    def generate(
        self,
        support_examples: Dataset,
        prompt_template: LLMPrompt,
        unlabeled_examples: Optional[Dataset] = None,
        support_examples_per_prompt: int = 2,
        num_samples_to_generate: int = 10,
        max_prompt_calls: int = 10,
        return_original_dataset: bool = False,
        dry_run: bool = False,
        timeout_per_prompt: Optional[int] = None,
    ) -> Union[Dataset, Tuple[Dataset, Dataset]]:
        """Generate a dataset based on a prompt template and support examples.
        Optionally, unlabeled examples can be provided to annotate unlabeled data.

        Args:
            support_examples (Dataset): Support examples to generate the dataset from.
            prompt_template (LLMPrompt): Prompt template to generate the dataset with.
            unlabeled_examples (Optional[Dataset], optional): Unlabeled examples to annotate. Defaults to None.
            support_examples_per_prompt (int, optional): Number of support examples per prompt. Defaults to 2.
            num_samples_to_generate (int, optional): Number of samples to generate. Defaults to 10.
            max_prompt_calls (int, optional): Maximum number of prompt calls. Defaults to 10.
            return_original_dataset (bool, optional): Whether to return the original dataset. Defaults to False.
            dry_run (bool, optional): Whether to actually generate the examples or just return dummy examples.
            timeout_per_prompt (Optional[int], optional): Timeout per prompt call. Defaults to None.

        Returns:
            Union[Dataset, Tuple[Dataset, Dataset]]: Generated dataset or tuple of generated dataset and original
            dataset.
        """
        # Check if required variables of the prompt template occure in every data point
        assert all(
            field in support_examples.column_names for field in prompt_template.variables_for_examples
        ), "Not all required variables of the prompt template occur in the support examples."

        if unlabeled_examples is None:
            assert (
                len(prompt_template.input_variables) == 1
            ), "When creating unlabeled data, you can only use one input_variable."
            assert isinstance(
                prompt_template.input_variables[0], str
            ), "The input_variable must be a string, indicating the column to generate unlabeled data for."

        if unlabeled_examples is None:
            input_examples = max(max_prompt_calls, num_samples_to_generate) * [
                {prompt_template.input_variables[0]: ""}
            ]
        else:
            input_examples = unlabeled_examples

        generated_dataset, original_dataset = self._inner_generate_loop(
            input_examples,  # type: ignore
            support_examples,
            support_examples_per_prompt,
            prompt_template,
            max_prompt_calls,
            num_samples_to_generate,
            return_original_dataset,
            dry_run,
            timeout_per_prompt
        )

        if return_original_dataset:
            return generated_dataset, original_dataset

        return generated_dataset

    def _try_generate(
        self, prompt_text: str, prompt_template: LLMPrompt, invocation_context: Dict, dry_run: bool
    ) -> Optional[str]:
        """Tries to generate a single example. Restrict the time spent on this.

        Args:
            prompt_text: Prompt text to generate an example for.
            invocation_context: Invocation context to generate an example for.
            dry_run: Whether to actually generate the example or just return a dummy example.

        Returns:
            Generated example
        """

        if dry_run:
            return infer_dummy_example(prompt_template)

        # Haystack internally uses timeouts and retries, so we dont have to do it
        # We dont catch authentification errors here, because we want to fail fast
        prediction = self.prompt_node.run(
            prompt_template=HaystackPromptTemplate(prompt=prompt_text),
            invocation_context=invocation_context,
        )[0]["results"]

        return prediction

    def _inner_generate_loop(
        self,
        input_examples: Iterable[Dict],
        support_examples: Dataset,
        support_examples_per_prompt: int,
        prompt_template: LLMPrompt,
        max_prompt_calls: int,
        num_samples_to_generate: int,
        return_original_dataset: bool,
        dry_run: bool,
        timeout_per_prompt: Optional[int],
    ):
        current_tries_left = self._max_tries
        current_log_file = self._setup_log(prompt_template)

        generated_dataset = defaultdict(list)
        original_dataset = defaultdict(list)

        for prompt_call_idx, input_example in tqdm(
            enumerate(input_examples, start=1), desc="Generating dataset", total=len(input_examples)
        ):
            sampled_support_indices = random.sample(range(len(support_examples)), support_examples_per_prompt)
            sampled_support_examples = support_examples.select(sampled_support_indices)

            prompt_text = prompt_template.get_prompt_text(sampled_support_examples)
            invocation_context = prompt_template.filter_example_by_columns(
                input_example, prompt_template.input_variables
            )

            prediction = self._try_generate(prompt_text, prompt_template, invocation_context, dry_run)

            if prediction is None:
                current_tries_left -= 1
                logger.warning(f"Could not generate example for prompt {prompt_text}.")
                if current_tries_left == 0:
                    logger.warning(
                        f"Max tries ({self._max_tries}) exceeded. Returning generated dataset with"
                        " {len(generated_dataset)} examples."
                    )
                    break

            if len(prediction) == 1:
                prediction = prediction[0]

            # If we have a target variable, we re-use the relevant columns of the input example
            # and add the prediction to the generated dataset
            if prompt_template.target_variable is not None:
                generated_sample = prompt_template.filter_example_by_columns(
                    input_example, prompt_template.input_variables
                )

                for key, value in generated_sample.items():
                    generated_dataset[key].append(value)

                # Try to safely convert the prediction to the type of the target variable
                if prompt_template.target_variable in input_example:
                    prediction = self._convert_prediction(
                        prediction, type(input_example[prompt_template.target_variable])
                    )

                generated_dataset[prompt_template.target_variable].append(prediction)

            else:
                generated_dataset[prompt_template.input_variables[0]].append(prediction)

            log_entry = {
                "prompt": prompt_text,
                "invocation_context": invocation_context,
                "prediction": prediction,
                "target": prompt_template.target_variable
                if prompt_template.target_variable is not None
                else prompt_template.input_variables[0],
            }
            with open(current_log_file, "a", encoding="utf-8") as log_file:
                log_file.write(f"{json.dumps(log_entry)}\n")

            if return_original_dataset:
                for key, value in input_example.items():
                    original_dataset[key].append(value)

            if prompt_call_idx >= max_prompt_calls:
                logger.info("Reached maximum number of prompt calls ({}).", max_prompt_calls)
                break

            if len(generated_dataset) >= num_samples_to_generate:
                logger.info("Generated {} samples.", num_samples_to_generate)
                break

            if timeout_per_prompt is not None:
                time.sleep(timeout_per_prompt)

        generated_dataset = Dataset.from_dict(generated_dataset)

        if return_original_dataset:
            original_dataset = Dataset.from_dict(original_dataset)
            return generated_dataset, original_dataset

        return generated_dataset, None

    def _convert_prediction(self, prediction: str, target_type: type) -> Any:
        """Converts a prediction to the target type.

        Args:
            prediction: Prediction to convert.
            target_type: Type to convert the prediction to.

        Returns:
            Converted prediction.
        """

        if isinstance(prediction, target_type):
            return prediction

        try:
            return target_type(prediction)
        except ValueError:
            logger.warning(
                "Could not convert prediction {} to type {target_type}. "
                "Returning original prediction.", repr(prediction)
            )
            return prediction<|MERGE_RESOLUTION|>--- conflicted
+++ resolved
@@ -1,11 +1,8 @@
 import json
 import random
-<<<<<<< HEAD
 import time
 
-=======
 from collections import defaultdict
->>>>>>> 2bac6356
 from pathlib import Path
 from typing import Any, Dict, Iterable, Optional, Union, Tuple
 
